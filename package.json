{
  "name": "@blueeast/graphql-mqtt-subscriptions",
<<<<<<< HEAD
  "version": "2.1.6",
=======
  "version": "2.1.5",
>>>>>>> b4b359ea
  "description": "A graphql-subscriptions PubSub Engine using mqtt protocol",
  "main": "dist/index.js",
  "repository": {
    "type": "git",
    "url": "https://github.com/BlueEastCode/graphql-mqtt-subscriptions.git"
  },
  "keywords": [
    "graphql",
    "mqtt",
    "apollo",
    "subscriptions",
    "blueeast"
  ],
  "files": [
    "dist"
  ],
  "author": "David Yahalomi, Abdul Ghaffar <gmithoog@gmail.com>",
  "license": "MIT",
  "bugs": {
    "url": "https://github.com/BlueEastCode/graphql-mqtt-subscriptions/issues"
  },
  "homepage": "https://github.com/BlueEastCode/graphql-mqtt-subscriptions",
  "scripts": {
    "compile": "tsc --noUnusedParameters --noUnusedLocals",
    "pretest": "true",
    "test": "true",
    "posttest": "npm run lint",
    "lint": "tslint ./src/**/*.ts",
    "watch": "tsc -w",
    "testonly": "mocha --reporter spec --full-trace ./dist/test/tests.js ",
    "integration": "npm run compile && mocha --reporter spec --full-trace ./dist/test/integration-tests.js ",
    "benchmark": "npm run compile && mocha --reporter spec --full-trace ./dist/test/benchmark.js ",
    "coverage": "node ./node_modules/istanbul/lib/cli.js cover _mocha -- --full-trace ./dist/test/tests.js",
    "postcoverage": "remap-istanbul --input coverage/coverage.raw.json --type lcovonly --output coverage/lcov.info",
    "prepublish": "npm run test"
  },
  "dependencies": {
    "graphql-subscriptions": "0.4.2",
    "iterall": "^1.1.1",
    "mqtt": "2.18.0"
  },
  "devDependencies": {
    "@types/chai": "^3.4.34",
    "@types/chai-as-promised": "0.0.30",
    "@types/graphql": "^0.9.0",
    "@types/mocha": "^2.2.33",
    "@types/node": "7.0.18",
    "@types/simple-mock": "0.0.27",
    "chai": "^3.5.0",
    "chai-as-promised": "^6.0.0",
    "graphql": "^0.10.1",
    "istanbul": "1.0.0-alpha.2",
    "mocha": "^3.0.0",
    "mqtt-packet": "^6.0.0",
    "remap-istanbul": "^0.9.5",
    "simple-mock": "^0.7.0",
    "tslint": "^5.2.0",
    "typescript": "^2.3.4"
  },
  "typings": "dist/index.d.ts",
  "typescript": {
    "definition": "dist/index.d.ts"
  }
}<|MERGE_RESOLUTION|>--- conflicted
+++ resolved
@@ -1,10 +1,6 @@
 {
   "name": "@blueeast/graphql-mqtt-subscriptions",
-<<<<<<< HEAD
   "version": "2.1.6",
-=======
-  "version": "2.1.5",
->>>>>>> b4b359ea
   "description": "A graphql-subscriptions PubSub Engine using mqtt protocol",
   "main": "dist/index.js",
   "repository": {
